## 0.26 (unreleased)

<<<<<<< HEAD
### Command Line Interface

Added the `--display` option to switch between `side-by-side`,
`side-by-side-show-both`, and `inline` display modes. This replaces
the `INLINE` and `DFT_SHOW_BOTH` environment variables.

Added the `--language` option to enable overriding language
detection. When specified, language detection is disabled, and the
input file is assumed to have the extension specified.
=======
### Parsing

Added Gleam support
>>>>>>> 9945270f

## 0.25 (released 31st March 2022)

### Display

Difftastic no longer shows "1/1" when a file only has a single hunk.

Improved Clojure and Scala syntax highlighting.

When a file is entirely unchanged, difftastic now shows "no changes"
even if it successfully parsed. Previously it would only show "no
syntactic changes".

Fixed an issue where some colors were shown when `--color never` was
specified.

Fixed a crash when a text file ended with a multibyte character.

Fixed side-by-side display when source files contained CRLF.

### Parsing

Fixed an issue in C and C++ where blank lines were highlighted after
novel preprocessor lines.

Fixed an issue with parsing `[` and `]` in Java.

Fixed an issue with parsing interpolated strings in PHP.

Added support for Janet, Lua and Nix.

## 0.24 (released 26th March 2022)

### Diffing

Reduced the default value of DFT_NODE_LIMIT from 100,000 to
30,000. This fixes cases where files near the limit would use too much
memory and not terminate.

### Display

Fixed an issue where hunks would be missing lines. This occurred in
certain circumstances when a line contained both changed and unchanged
parts.

Fixed an issue where blank lines at the beginning or end of a file
would be excluded from context.

Fixed an issue where lines containing only whitespace would be
highlighted in purple.

Fixed an issue with changed multiline strings where blank lines were
not highlighted.

Improved Clojure syntax highlighting.

### Parsing

Added support for Dart.

### Command Line Interface

Difftastic will now warn if both arguments point to the same file.

When diffing directories, diff results are printed incrementally
rather than waiting for the results of all files before printing.

## 0.23.1 (released 19th March 2022)

Fixed crash where the 'shrink unchanged' logic would not set the
change state on the outer list.

## 0.23 (released 17th March 2022)

### Diffing

Improved performance on very large files that are compared by text.

Fixed some cases where changing list delimiters would lead to
incorrect diffs.

Fixed an issue where lines were not aligned correctly after correcting
sliders.

Fixed an issue the outermost delimiter in lists was sometimes
incorrectly marked as unchanged, producing non-optimal diffs.

### Display

Display now prefers to align blank lines in the display, producing
significantly better results in many cases.

Fixed an issue where some lines in a hunk were not displayed.

## 0.22 (released 10th March 2022)

Difftastic now requires Rust 1.56 to build.

### Parsing

Added support for PHP.

Fixed handling of `<` `>` delimiters in C++ and Rust.

### Diffing

Difftastic will now split files that contain obviously unchanged
regions, substantially improving performance when a file has multiple
changes that have many unchanged items between them.

Improved diff results when choosing between syntax nodes at different
nesting levels. This is restoring a heuristic that was removed in
0.20.

Improved diff results when lists have unequal sizes.

Improved diff results when the language parser thinks that names occur
in different syntactic positions.

Adjusted the heuristics for 'so much has changed in this expression
that it is confusing to highlight the unchanged parts'. The heuristic
is now less aggressive, which helps performance and seems to produce
slightly better results.

## 0.21 (released 28th February 2022)

### Parsing

Difftastic now understands `-*-` file headers (as used by Emacs) when
performing language detection.

### Display

Improved alignment logic. This fixes a bug where the last line of a
file wasn't displayed, and generally improves how difftastic chooses
to align content.

Fixed a crash when line wrapping produced an entirely blank line.

### Diffing

Improved word diffing (in both comments and textual diffs) when source
contains Unicode characters. Word splitting now uses the Unicode
alphabetic property.

Fixed a crash when comments contained multibyte Unicode characters.

## 0.20 (released 20th February 2022)

### Diffing

Diffing now correctly handles nodes being moved to parent
lists. Previously this would be ignored, leading to difftastic
incorrectly claiming things were unchanged. This also leads to better
diffing results in general, although is somewhat slower (2x in
testing).

Improved slider logic in larger expressions.

Increased the default value DFT_NODE_LIMIT to 100,000 (from
50,000). This increases the likelihood that files get a syntactic diff
whilst still having acceptable performance.

### Display

Fixed an issue where whole file additions/removals were printed twice.

Fixed an issue where difftastic didn't show context on hunks where the
unchanged content was on different lines.

Hunks are now merged if the lines are immediately adjacent
(e.g. hunk 1 ends on line 11, hunk 2 starts on line 12), not just if
they're overlapping.

### Command Line Interface

Difftastic will now use a text dif for large files that are too big to
parse in a reasonable amount of time. This threshold is
configurable with `--byte-limit` and `DFT_BYTE_LIMIT`.

Fixed a crash when called with zero arguments.

## 0.19 (released 7th February 2022)

### Parsing

Fixed an issue with changes being ignored in OCaml's `{||}` string
literals.

### Display

Fixed an issue where larger additions were not lined up with removals.

Improved syntax highlighting for Clojure, Common Lisp and TypeScript.

Comments are now highlighted with italics, making it easier to see
syntax even when text is red.

Built-in constants are now highlighted consistently with other
constants.

Improved minor display issues when one file is longer than the other.

### Diffing

If given binary files, difftastic will now report if the file contents
are identical.

Difftastic will now use a text diff for large files, rather than
trying to use more memory than is available. This threshold is
configurable with `--node-limit` and `DFT_NODE_LIMIT`.

Fixed a bug in the text diff logic where lines weren't shown if they
did not have both word additions and word removals.

### Command Line Interface

Difftastic will now error if either argument does not exist, unless
`--missing-as-empty` (new argument) is passed. This is a better
default, but requires Mercurial uses to [specify this
flag](https://difftastic.wilfred.me.uk/mercurial.html) in their
configuration.

## 0.18.1 (released 30 January 2022)

Fixed a compilation issue on Rust 1.54 (0.18 only built on newer
versions of Rust).

## 0.18 (released 30 January 2022)

### Parsing

Fixed an issue with missing positions in OCaml attribute syntax.

Fixed parsing issues in Common Lisp: character literals, `loop` macro
usage with `maximizing`.

### Diffing

Improved performance when diffing a single large expression.

### Display

Fixed display issues where lines were printed more than once.

Subword changes in comments are now shown in bold, to make them more
visible.

Improved colours on terminals with light coloured backgrounds.

### Command Line Interface

Added a `--width` option which allows overriding `DFT_WIDTH`, and is
more discoverable.

Added a `--color` option which allows explicitly enabling/disabling
colour output.

Added a `--background` option which controls whether difftastic uses
bright or dark colours. This can also be controlled by
`DFT_BACKGROUND`.

Added a `--skip-unchanged` option which suppresses printing for files
that have no changes.

## 0.17 (released 25 January 2022)

### Diffing

Improved performance when all file changes are close together.

Fixed a bug where syntax after the last changed item was incorrectly
marked as added.

### Display

Added syntax highlighting for unchanged comments, strings and types.

Fixed a bug (introduced in 0.15) where identical text files were
reported as binary files.

## 0.16 (released 22 January 2022)

### Parsing

Whitespace in JSX is parsed more closely to React's whitespace
trimming rules.

Fixed parsing of heredocs in shell scripts. They are now treated as
string literals.

Fixed parsing of type variables and tags in OCaml.

Improved language detection for files with bash/sh syntax.

### Integration

Fixed a crash when on Mercurial diffs when a whole file has been
removed.

### Display

Improved display performance when there are a large number of hunks.

Fixed several issues where lines were displayed more than once in a
hunk.

Fixed an issue where the first changed line was not displayed.

### Diffing

Improved diffing performance (both time and memory usage).

Sliders are now fixed up after diffing. This produces better looking
results in more cases, and makes the primary diffing faster.

Fixed some corner cases in the line parser where it would match up
isolated newline character as unchanged, leading to weird alignment.

## 0.15 (released 6 January 2022)

### Parsing

Moved to the [official Elixir
parser](https://github.com/elixir-lang/tree-sitter-elixir).

Updated the Bash, C, C++, C#, Haskell, Java, OCaml, Python, Ruby and
TypeScript parsers to the latest upstream version.

Fixed a parsing performance regression introduced in 0.13.

### Diffing

Text diffing now has a standalone implementation rather than reusing
structural diff logic. This is signficantly faster and highlighted
better.

Improved performance when diffing two identical files. This is common
when diffing directorires.

### Display

Improved highlighting heuristics for added/removed blank lines.

Fixed an alignment bug where the last line being novel would lead to
poor alignment of unchanged lines.

Fixed minor formatting issues when reporting that a file is binary.

Improved display performance on large files.

## 0.14 (released 27 December 2021)

### Parsing

Improved language detection if a file has a recognised filename
(e.g. `Rakefile`) or a shebang (e.g. `#!/usr/bin/env node`).

### Display

Display width can now be overridden by setting the environment
variable DFT_WIDTH.

Fixed terminal width calculations on Windows.

Fixed crash when only one side has changes, but the other side has
additional blank lines.

Fixed crash on displaying unicode characters on line boundaries.

### Build

Fixed some build issues on Windows.

## 0.13 (released 4 December 2021)

### Parsing

Added Bash, Common Lisp and Ruby support.

Updated the C, CSS and JSON parsers to the latest upstream versions.

Expanded filename associations, so difftastic recognises more files.

Improved parsing for regex and template string literals in JavaScript
and TypeScript.

Improved parsing for float values in CSS.

Improved word diffing on punctuation in comments.

When logging is enabled (e.g. `RUST_LOG=warn`), difftastic now warns
on syntax errors. Difftastic is intended to be robust against syntax
errors, so this is primarily intended for parser debugging.

### Build

Difftastic now requires fewer C compiler flags, so it should build in
more environments (e.g. compiling with MSVC).

## 0.12 (released 19 November 2021)

### Display

Every hunk is now shown with the file name and a hunk number. This
makes it easier to see which file you're looking at when there are
many changes.

Keywords in added/removed regions are now shown in bold, to give
modified regions basic syntax highlighting. Previously, all
added/removed regions were bold.

Lines with changes are now shown in a different colour in side-by-side
display.

The display logic has been written in terms of a `Hunk` type. This
produces more accurate context, with better alignment, especially when
the context contains blank lines.

If only a single side has changes (e.g. additions but no removals),
only one column is shown, to maximise display usage.

Difftastic now wraps rather than truncating lines that are too long
for the terminal width.

If a file has no syntactic changes, difftastic now shows the file name
consistently with changed files.

### Command Line Interface

The difftastic binary is now named `difft`, to reduce typing during
usage.

### Parsing

Updated to latest upstream Haskell parser ([commit
d72f2e4](https://github.com/tree-sitter/tree-sitter-haskell/commit/d72f2e42c0d5ccf8e8b1c39e3642428317e8fe02)).

### Diffing

Fixed a bug when diffing multiline comments where unchanged parts were
not highlighted correctly.

## 0.11 (released 18 October 2021)

### Parsing

Improved handling of paired delimiters, particularly in C, C++ and C#.

Improved word splitting in when diffing similar comments (it's now
more granular).

Fixed a rare issue where single-item lists were flattened.

### Diffing

Diff calculations are now greedier when syntax nodes are identical, making
diffing significantly faster when most syntax nodes are the same.

### Integration

Added support for Mercurial, see [this section in the
manual](http://difftastic.wilfred.me.uk/getting_started.html#mercurial-external-diffs)
for instructions.

### Display

Added basic syntax highlighting for comments (dimmed) and keywords
(bold) in unchanged source code.

Characters that don't have a position in the parsed syntax tree are
now displayed in purple, to make bugs more obvious. Previously they
were dimmed.

## 0.10.1 (released 28 September 2021)

### Build

Fix compilation on macOS where the C++ compiler defaulted to a
version of C++ older than C++14.

## 0.10 (released 24 September 2021)

### Parsing

Added a C parser.

Added a C++ parser. Difftastic prefers the C++ parser for `.h`
files. Please file a bug if you see issues.

Added a C# parser.

Added a Haskell parser.

Removed legacy regex-based parsing backend.

### Diffing

Some additional runtime optimisations.

### Manual

Added a chapter on difficult cases for tree diff algorithms.

## 0.9 (released 14 September 2021)

### Parsing

Added TypeScript parser and TSX parser. Added Elixir parser.

The following extensions are now associated with Clojure: `.bb`,
`.boot`, `.clj`, `.cljc`, `.clje`, `.cljs`, `.cljx`, `.edn`, `.joke`
and `.joker`.

Fixed an issue with parsing integer values in CSS with units,
e.g. `123px`.

Improved parsing of Rust punctuation like `&` and `::` inside macro
invocations. Improved handling of `|closure_param|` and `[` `]`
delimiters in Rust.

The line-based parser for text files now uses word-level diffs.

### Diffing

Optimised Dijkstra implementation, improving runtime performance.

### Display

Side-by-side displays now uses the same width for the left and right
columns, regardless of the content.

### Internals

Difftastic is now a library with a main binary. No APIs are considered
stable for external usage. This is intended to make benchmarking
easier.

## 0.8 (released 5 September 2021)

### Git integration

Fixed a crash on removing whole files.

### Parsing

Tree-sitter parsing is now the default, unless the environment
variable DFT_RX is set.

Tree-sitter parser: Improved handling of string literals. Improved
matching of delimiters.

Added Python parser.

Added Java parser.

JSON (legacy parser): fixed parsing string literals (broken in 0.7).

Removed Scheme support, as there's no tree-sitter parser available.

### Display

Fixed crashes on files with non-ASCII characters on long lines.

Fixed an issue where multiline comments were not highlighted
correctly.

Improved display to better use the whole width when whole files are
added or removed.

### Command Line Interface

Removed the unused `--lang` argument.

Difftastic now handles writing to a closed pipe (SIGPIPE) gracefully
rather than crashing.

Difftastic now has some debugging logs available. `RUST_LOG=trace`
will show information on the route found during graph solving.

## 0.7 (released 24 August 2021)

### Git integration

Fixed issues when adding/removing a whole file meant that difftastic
didn't display anything.

Fixed a crash on renaming a file.

Colour is now enabled when using git with a pager.

### Display

Side-by-side display now uses "..." for column numbers when aligning
lines. This makes hunks more obvious, but hunks now also have two
blank lines between them to make it clearer.

Fixed an issue where screen width was not shared evenly by LHS and
RHS.

Side-by-side display will now use the full width of the screen when
using a pager (i.e. if stdout is a not a TTY).

Side-by-side display now handles whole file additions better,
preferring a single column display.

Display width calculations are now based on the longest line visible
in the diff, not the longest line in the file.

### Parsing

Added tree-sitter parsers. These have known bugs, but you can try
them by setting the environment variable `DFT_TS=y`.

Fixed handling of `->` in Rust.

### Diffing

Difftastic will now prefer matching up comments that are similar
(according to levenshtein distance).

Contiguous syntax logic now considers close delimiter positions, so
`[ \n ];` now treats the `;` atom as contiguous.

Fixed an issue where diffs would prefer prefer a low depth change on a
delimiter over a delimiter that gave contiguous changes.

### Command Line Interface

Removed the `--width` argument.

Added debug options `--dump-syntax` and `--dump-ts` for viewing parse
trees. The output of these options may change without notice.

## 0.6 (released 27 July 2021)

### Parsing

Fixed handling of `@`, `<` and `>` in elisp.

Fixed crash on binary files. Difftastic now simply shows "binary" for
files that don't look like text.

Added a basic Go parser.

### Diffing

Fixed an issue where comment replacements were not detected.

Changed words in comments are now only highlighted when comments are
relatively similar (according to their Levenshtein distance).

Multiline comments are now considered unchanged if only their
indentation changes.

Improved alignment for lines at the beginning of a changed group of
lines.

Improved horizontal spacing between before and after code shown.

Fixed an issue where source code containing tab characters was not
correctly aligned.

### Command Line Interface

Removed unused `--inline` and `--context` arguments.

Fixed crash when called with no arguments.

## 0.5 (released 22 July 2021)

### Parsing

Fixed a crash on parsing non-ASCII source files. Fixed a crash on
files without an extension. Fixed crashes on empty files.

Input files that aren't valid UTF-8 are now replaced with � rather
than giving up.

Improved parsing for Rust punctuation.

Improved parsing for OCaml punctuation, including `:=` and `method!`.

Improved parsing for Emacs Lisp symbols containing `+` and `=`, and
punctuation of `#`, `.` and `&`.

Improved parsing for Scheme symbols containing `=`, and punctuation of
`#` and `.`.

Improved parsing of `=` and `&` in Clojure.

Improved parsing of `:`, `,`, and constants in JSON.

Improved parsing of string literals in all languages, supporting
escaped delimiters such as `"\""` and removing incorrect support for
single-quoted strings in JSON.

### Diffing

Reduced memory usage when diffing.

Difftastic now highlights word-level changes between comments.

Diffing now prefers contiguous nodes even when entering a list, so
`(foo` is considered contiguous.

Large AST trees with very few common nodes are now considered wholly
novel, rather than trying to match up the few common nodes. This
avoids nonsensical diffs when toplevel function A is completely
replaced with function B and they only have something trivial in
common (e.g. the `function` keyword).

### Command Line Interface

Improved `--help`.

### Integration

It's now possible to use `difftastic` with `git diff` and `git show`!

## 0.4 (released 13 July 2021)

### Parsing

Improved parsing for Rust macro definitions and punctuation.

Improved parsing for OCaml punctuation, and added `.mli` as an OCaml
file extension.

### Diffing

Diff calculation is now significantly faster.

Difftastic now considers nesting depth when comparing AST nodes, and
tries to match nodes with similar nesting levels.

Difftastic now prefers marking multiple items on the same line as
novel, rather than adjacent items on different lines. This helps avoid
[sliders](https://twitter.com/_wilfredh/status/1411949035871637509),
where the diff chooses a keyword on the 'wrong' side.

Fixed an issue where complex diffs would not display some unchanged
lines.

### Robustness

Fixed a crash when diff context included the first line.

Fixed a crash when plain text content contained certain non-ASCII
characters.

## 0.3 (released 7 July 2021)

Diffs are now displayed with unchanged lines aligned to the other side.

Improved Rust parsing to recognise lifetime syntax `'foo`, character
literals `'x'` and punctuation.

Improved punctuation parsing for OCaml and JS.

Fixed an issue where the diff calculated may not be minimal.

Fixed a crash on files with no changes.

## 0.2 (released 4 July 2021)

First version using Dijkstra's algorithm for calculating diffs.

## 0.1

Experimenting with different implementation ideas.<|MERGE_RESOLUTION|>--- conflicted
+++ resolved
@@ -1,6 +1,9 @@
 ## 0.26 (unreleased)
 
-<<<<<<< HEAD
+### Parsing
+
+Added Gleam support.
+
 ### Command Line Interface
 
 Added the `--display` option to switch between `side-by-side`,
@@ -10,11 +13,6 @@
 Added the `--language` option to enable overriding language
 detection. When specified, language detection is disabled, and the
 input file is assumed to have the extension specified.
-=======
-### Parsing
-
-Added Gleam support
->>>>>>> 9945270f
 
 ## 0.25 (released 31st March 2022)
 
