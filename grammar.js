const PREC = {
  COMMA: -1,
  DECLARATION: 1,
  COMMENT: 1,
  TERNARY: 1,
  OR: 2,
  AND: 3,
  PLUS: 4,
  MINUS: 4,
  REL: 5,
  TIMES: 6,
  SHIFT: 6,
  NOT: 8,
  NEG: 9,
  NAMESPACE: 9,
  INC: 10,
  NEW: 11,
  CALL: 12,
  MEMBER: 13,
  DEREF: 14
};

module.exports = grammar({
  name: 'php',

  externals: $ => [
    $._automatic_semicolon
  ],

  conflicts: $ => [
    [$.declare_statement, $.expression_statement],
    [$.simple_variable, $.name],
    [$.simple_parameter, $.name],
    [$.variadic_parameter, $.name],
    [$.property_modifier, $._method_modifier],

    // Do we need these?
    [$.qualified_name, $.namespace_name],
    [$.namespace_name],
    [$.namespace_aliasing_clause, $.name],
  ],
  inline: $ => [
    $._member_name,
    $._variable,
    $._callable_variable,
    $._callable_expression,
    $._selection_statement,
    $._iteration_statement,
    $._foreach_value,
    $._literal,
    $._class_type_designator,
    $._simple_assignment_expression,
    $._byref_assignment_expression,
  ],
  extras: $ => [
    $.comment,
    /[\s\uFEFF\u2060\u200B\u00A0]/
  ],
  rules: {
    program: $ => seq(
<<<<<<< HEAD
      // TODO: optional text
      repeat(choice(
          seq($.text, $.script_section),
          $.script_section
      )),
      optional($.text),
      optional(alias($.unterminated_script_section, $.script_section))
    ),

    _semicolon: $ => choice($._automatic_semicolon, ';'),

    text: $ => choice('<', /[^<]+/),

    script_section: $ => seq(
      choice('<?php', '<?='),
      repeat($.statement),
      '?>'
    ),

    unterminated_script_section: $ => seq(
      choice('<?php', '<?='),
      repeat($.statement),
    ),
=======
        repeat(choice(
          seq($.text,
          $.script_section
        ), $.script_section)),
        optional($.text),
        optional(alias($.unterminated_script_section, $.script_section))
      ),
>>>>>>> 28b7a4cf

    statement: $ => choice(
      $.compound_statement,
      $.named_label_statement,
      $.expression_statement,
      $._selection_statement,
      $._iteration_statement,
      $._jump_statement,
      $.try_statement,
      $.declare_statement,
      $.echo_statement,
      $.unset_statement,
      $.const_declaration,
      $.function_definition,
      $.class_declaration,
      $.interface_declaration,
      $.trait_declaration,
      $.namespace_definition,
      $.namespace_use_declaration,
      $.global_declaration,
      $.function_static_declaration
    ),

    unterminated_script_section: $ => seq(
    '<?php',
    repeat($.statement)
    ),

    script_section: $ =>  seq(
      choice('<?php', '<?='),
      repeat($.statement),
      '?>'
    ),

    text: $ => repeat1(choice('<', /[^<]+/)),

    function_static_declaration: $ => seq(
      'static', commaSep1($.static_variable_declaration), $._semicolon
    ),

    static_variable_declaration: $ => seq(
      $.variable_name, optional(seq('=', $._expression))
    ),

    _selection_statement: $ => choice(
      $.if_statement,
      $.switch_statement
    ),

    global_declaration: $ => seq(
      'global', repeat1($.simple_variable), $._semicolon
    ),

    namespace_definition: $ => seq(
      'namespace',
      choice(
        seq($.name, $._semicolon),
        seq(optional($.name), $.compound_statement)
      )
    ),

    namespace_use_declaration: $ => seq(
      'use',
      choice(
        seq(optional($.namespace_function_or_const), commaSep1($.namespace_use_clause), $._semicolon),
        seq($.namespace_function_or_const, optional('\\'), $.namespace_name, '\\', '{', commaSep1($.namespace_use_group_clause_1), '}', $._semicolon),
        seq(optional('\\'), $.namespace_name, '\\', '{', commaSep1($.namespace_use_group_clause_2), '}', $._semicolon)
      )
    ),

    namespace_function_or_const: $ => choice(
      'function',
      'const'
    ),

    namespace_use_clause: $ => seq(
      $.qualified_name, optional($.namespace_aliasing_clause)
    ),

    qualified_name: $ => seq(
      optional($.namespace_name_as_prefix), $.name
    ),

    namespace_name_as_prefix: $ => prec.right(choice(
      '\\',
      seq(optional('\\'), $.namespace_name, '\\'),
      seq('namespace', '\\'),
      seq('namespace', optional('\\'), $.namespace_name, '\\')
    )),

    namespace_name: $ => seq($.name, repeat(seq('\\', $.name))),

    namespace_aliasing_clause: $ => seq(
      'as', $.name
    ),

    namespace_use_group_clause_1: $ => seq(
      $.namespace_name, optional($.namespace_aliasing_clause)
    ),

    namespace_use_group_clause_2: $ => seq(
      optional($.namespace_function_or_const), $.namespace_name, optional($.namespace_aliasing_clause)
    ),

    trait_declaration: $ => seq(
      'trait', $.name, '{', repeat($._trait_member_declaration), '}'
    ),

    _trait_member_declaration: $ => prec.right(choice(
      $.property_declaration,
      $.method_declaration,
      $.constructor_declaration,
      $.destructor_declaration,
      repeat1($.trait_use_clause)
    )),

    interface_declaration: $ => seq(
      'interface', $.name, optional($.interface_base_clause), '{', repeat($._interface_member_declaration), '}'
    ),

    interface_base_clause: $ => seq(
      'extends', commaSep1($.qualified_name)
    ),

    _interface_member_declaration: $ => choice(
      $.class_const_declaration,
      $.method_declaration
    ),

    class_declaration: $ => seq(
      optional($.class_modifier),
      'class',
      $.name,
      optional($.class_base_clause),
      optional($.class_interface_clause),
      '{',
      repeat($._class_member_declaration),
      '}'
    ),

    class_modifier: $ => choice(
      'abstract',
      'final'
    ),

    class_base_clause: $ => seq(
      'extends', $.qualified_name
    ),

    class_interface_clause: $ => choice(
      seq('implements', $.qualified_name),
      seq($.class_interface_clause, ',', $.qualified_name)
    ),

    _class_member_declaration: $ => choice(
      $.class_const_declaration,
      $.property_declaration,
      $.method_declaration,
      $.constructor_declaration,
      $.destructor_declaration,
      $.trait_use_clause
    ),

    class_const_declaration: $ => seq(
      optional($.visibility_modifier), 'const', commaSep1($.const_element), $._semicolon
    ),

    property_declaration: $ => seq(
      $.property_modifier, commaSep1($.property_element), $._semicolon
    ),

    property_modifier: $ => choice(
      'var',
      seq($.visibility_modifier, optional($.static_modifier)),
      seq($.static_modifier, optional($.visibility_modifier))
    ),

    property_element: $ => seq(
      $.variable_name, optional($.property_initializer)
    ),

    property_initializer: $ => seq(
      '=', $._expression
    ),

    method_declaration: $ => choice(
      seq(repeat($._method_modifier), $.function_definition),
      seq(repeat1($._method_modifier), $._function_definition_header, $._semicolon)
    ),

    constructor_declaration: $ => seq(
      repeat1($._method_modifier), 'function', optional('&'), '__construct', $._parameters, $.compound_statement
    ),

    destructor_declaration: $ => seq(
      repeat1($._method_modifier), 'function', optional('&'), '__destruct', '(', ')', $.compound_statement
    ),

    _method_modifier: $ => choice(
      $.visibility_modifier,
      $.class_modifier,
      $.static_modifier
    ),

    static_modifier: $ => 'static',

    trait_use_clause: $ => seq(
      'use', commaSep1($.qualified_name), $.trait_use_specification
    ),

    trait_use_specification: $ => choice(
      $._semicolon,
      seq('{', repeat($._trait_select_and_alias_clause), '}')
    ),

    _trait_select_and_alias_clause: $ => choice(
      $.trait_select_instead_of_clause,
      $.trait_alias_as_clause
    ),

    trait_select_instead_of_clause: $ => prec.left(seq(
      $.name, 'insteadof', $.name
    )),

    trait_alias_as_clause: $ => prec.right(seq(
      $.name,
      'as',
      choice(
        seq(optional($.visibility_modifier), $.name),
        seq($.visibility_modifier, optional($.name))
      )
    )),

    visibility_modifier: $ => choice(
      'public',
      'protected',
      'private'
    ),

    function_definition: $ => seq(
      $._function_definition_header,
      $.compound_statement
    ),

    _function_definition_header: $ => seq(
      'function', optional('&'), $.name, $._parameters, optional($.return_type)
    ),

    _parameters: $ => seq(
      '(',
      choice(
        seq(commaSep($.simple_parameter), optional(seq(',', $.variadic_parameter))),
        $.variadic_parameter
      ),
      ')'
    ),

    simple_parameter: $ => seq(
      optional($.type_declaration), optional('&'), $.variable_name, optional($.default_argument_specifier)
    ),

    type_declaration: $ => seq(
      optional('?'),
      $.base_type_declaration
    ),

    base_type_declaration: $ => choice(
      'array',
      'callable',
      'iterable',
      $.scalar_type,
      $.qualified_name
    ),

    scalar_type: $ => choice(
      'bool',
      'float',
      'int',
      'string'
    ),

    return_type: $ => seq(
      ':',
      choice(
        $.type_declaration,
        'void'
      )
    ),

    variadic_parameter: $ => seq(
      optional($.type_declaration), optional('&'), '...', $.variable_name
    ),

    default_argument_specifier: $ => seq(
      '=', $._expression
    ),

    const_declaration: $ => seq(
      'const', commaSep1($.const_element), $._semicolon
    ),

    const_element: $ => seq(
      $.name, '=', $._expression
    ),

    echo_statement: $ => seq(
      'echo', repeat1($._expression), $._semicolon
    ),

    unset_statement: $ => seq(
      'unset', '(', commaSep1($._variable), ')', $._semicolon
    ),

    declare_statement: $ => seq(
      'declare', '(', $.declare_directive, ')',
      choice(
        $.statement,
        seq(':', repeat1($.statement), 'enddeclare', $._semicolon),
        $._semicolon)
    ),

    declare_directive: $ => seq(
      choice('ticks', 'encoding', 'strict_types'),
      '=',
      $._literal
    ),

    _literal: $ => choice(
      $.integer,
      $.float,
      $.string
    ),

    float: $ => {
      const decimal_digits = /\d+/
      const signed_integer = seq(optional(choice('-','+')), decimal_digits)
      const exponent_part = seq(choice('e', 'E'), signed_integer)

      const decimal_integer_literal = choice(
        '0',
        seq(/[1-9]/, optional(decimal_digits))
      )

      return prec.right(choice(
        seq(decimal_integer_literal, '.', optional(decimal_digits), optional(exponent_part)),
        seq('.', decimal_digits, optional(exponent_part)),
        seq(decimal_integer_literal, optional(exponent_part))
      ))
    },

    try_statement:  $ => seq(
      'try',
      $.compound_statement,
      choice(
        seq(repeat1($.catch_clause), $.finally_clause),
        repeat1($.catch_clause),
        repeat1($.finally_clause))
    ),

    catch_clause: $ => seq(
      'catch', '(', $.qualified_name, $.variable_name, ')', $.compound_statement
    ),

    finally_clause: $ => seq(
      'finally', $.compound_statement
    ),

    _jump_statement: $ => choice(
      $.goto_statement,
      $.continue_statement,
      $.break_statement,
      $.return_statement,
      $.throw_statement
    ),

    goto_statement: $ => seq(
      'goto', $.name, $._semicolon
    ),

    continue_statement: $ => seq(
      'continue', optional($._breakout_level), $._semicolon
    ),

    break_statement: $ => seq(
      'break', optional($._breakout_level), $._semicolon
    ),

    _breakout_level: $ => choice(
      $.integer,
      seq('(', $._breakout_level, ')')
    ),

    integer: $ => {
      const decimal = /1-9\d+/
      const octal = /0[0-7]+/
      const hex = /0[xX][0-9|a-f|A-F]+/
      const binary = /0[bB][01]+/
      return choice(
        decimal,
        octal,
        hex,
        binary
      )
  },

    return_statement: $ => seq(
      'return', optional($._expression), $._semicolon
    ),

    throw_statement: $ => seq(
      'throw', $._expression, $._semicolon
    ),

    _iteration_statement: $ => choice(
      $.while_statement,
      $.do_statement,
      $.for_statement,
      $.foreach_statement
    ),

    while_statement: $ => seq(
      'while', '(', $._expression, ')',
      choice(
        $.statement,
        seq(':', repeat1($.statement), 'endwhile', $._semicolon)
      )
    ),

    do_statement: $ => seq(
      'do', $.statement, 'while', '(', $._expression, ')', $._semicolon
    ),

    for_statement: $ => seq(
      'for', '(', $._expressions, ';', $._expressions, ';', $._expressions, ')',
      choice(
        $.statement,
        seq(':', repeat1($.statement), 'endfor', $._semicolon)
      )
    ),

    _expressions: $ => choice(
      $._expression,
      $.sequence_expression
    ),

    sequence_expression: $ => prec(PREC.COMMA, seq(
     $._expression, ',', choice($.sequence_expression, $._expression))
   ),

    foreach_statement: $ => seq(
      'foreach', '(', $._expression, 'as', optional(seq($._expression, '=>')), $._foreach_value, ')',
      choice(
        $.statement,
        seq(':', repeat1($.statement), 'endforeach', $._semicolon)
      )
    ),

    _foreach_value: $ => choice(
      seq(optional('&'), $._expression),
      $.list_literal
    ),

    if_statement: $ => prec.right(seq(
      'if', '(', $._expression ,')',
      choice(
        seq($.statement, repeat(alias($.else_if_clause_1, $.else_if_clause)), optional(alias($.else_clause_1, $.else_clause))),
<<<<<<< HEAD
        seq(':', repeat1($.statement), repeat(alias($.else_if_clause_2, $.else_if_clause)), optional(alias($.else_clause_2, $.else_clause)), 'endif', $._semicolon)
      ),
=======
        seq(':', repeat1($.statement), repeat(alias($.else_if_clause_2, $.else_if_clause)), optional(alias($.else_clause_2, $.else_clause)), 'endif', ';')
      )
>>>>>>> 28b7a4cf
    )),

    else_if_clause_1: $ => seq(
      'elseif', '(', $._expression, ')', $.statement
    ),

    else_clause_1: $ => seq(
      'else', $.statement
    ),

    else_if_clause_2: $ => seq(
      'elseif', '(', $._expression, ')', seq(':', repeat1($.statement))
    ),

    else_clause_2: $ => seq(
      'else', seq(':', repeat1($.statement))
    ),

    switch_statement: $ => seq(
      'switch', '(', $._expression, ')',
      choice('{', ':'),
      repeat(choice($.case_statement, $.default_statement)),
      choice('}', seq('endswitch', $._semicolon))
    ),

    case_statement: $ => seq(
      'case', $._expression, seq(':', ';'), repeat($.statement)
    ),

    default_statement: $ => seq(
      'default', seq(':', ';'), repeat($.statement)
    ),


    compound_statement: $ => seq(
      '{',
      repeat($.statement),
      '}'
    ),

    named_label_statement: $ => seq(
      $.name,
      ':'
    ),

    expression_statement: $ => seq(
      $._expression,
      $._semicolon
    ),

    _expression: $ => choice(
      $.assignment_expression,
      $.yield_expression,
      $._unary_expression,
      $.binary_expression,
      $.include_expression,
      $.include_once_expression,
      $.require_expression,
      $.require_once_expression
    ),

    _unary_expression: $ => choice(
      $.clone_expression,
      $._primary_expression,
      $.exponentiation_expression,
      $.unary_op_expression,
      $.error_control_expression,
      $.cast_expression
    ),

    unary_op_expression: $ => choice(...[
      ['+', PREC.NEG],
      ['-', PREC.NEG],
      ['~', PREC.NEG],
      ['!', PREC.NEG],
    ].map(([operator, precedence]) =>
      prec.left(precedence, seq(operator, $._unary_expression))
    )),

    exponentiation_expression: $ => prec(PREC.TIMES, seq(
      choice($.clone_expression, $._primary_expression), '**', $.exponentiation_expression
    )),

    clone_expression: $ => seq(
      'clone', $._primary_expression
    ),

    _primary_expression: $ => choice(
      $._variable,
      $.class_constant_access_expression,
      $.qualified_name,
      $._literal,
      $.array_creation_expression,
      $.intrinsic,
      $.anonymous_function_creation_expression,
      $.object_creation_expression,
      $.postfix_increment_expression,
      $.postfix_decrement_expression,
      $.prefix_increment_expression,
      $.prefix_decrement_expression,
      $.shell_command_expression,
      seq('(', $._expression, ')')
    ),

    class_constant_access_expression: $ => seq(
      $._scope_resolution_qualifier, '::', $.name
    ),

    intrinsic: $ => choice(
      $.empty_intrinsic,
      $.eval_intrinsic,
      $.exit_intrinsic,
      $.isset_intrinsic,
      $.print_intrinsic
    ),

    empty_intrinsic: $ => seq(
      'empty', '(', $._expression, ')'
    ),

    eval_intrinsic: $ => seq(
      'eval', '(', $._expression, ')'
    ),

    exit_intrinsic: $ => prec.right(seq(
      choice('exit', 'die'), optional(seq('(', optional($._expression), ')'))
    )),

    isset_intrinsic: $ => seq(
      'isset', '(', commaSep1($._variable), ')'
    ),

    print_intrinsic: $ => seq(
      'print', $._expression
    ),

    anonymous_function_creation_expression: $ => seq(
      optional('static'), 'function', optional('&'), $._parameters, optional($.anonymous_function_use_clause), optional($.return_type), $.compound_statement
    ),

    anonymous_function_use_clause: $ => seq(
      'use', '(', commaSep1(seq(optional('&'), $.variable_name)), ')'
    ),

    object_creation_expression: $ => prec.right(PREC.NEW, choice(
      seq('new', $._class_type_designator, optional($.arguments)),
      seq('new', 'class', optional($.arguments), optional($.class_base_clause), optional($.class_interface_clause), '{', repeat($._class_member_declaration), '}')
    )),

    _class_type_designator: $ => choice(
      $.qualified_name,
      $.new_variable
    ),

    new_variable: $ => choice(
      $.simple_variable,
      seq($.new_variable, '[', optional($._expression), ']'),
      seq($.new_variable, '{', $._expression, '}'),
      seq($.new_variable, '->', $._member_name),
      seq($.qualified_name, '::', $.simple_variable),
      seq($.relative_scope, '::', $.simple_variable),
      seq($.new_variable, '::', $.simple_variable)
    ),

    postfix_increment_expression: $ => prec(PREC.INC, seq(
      $._variable, '++'
    )),

    postfix_decrement_expression: $ => prec(PREC.INC, seq(
      $._variable, '--'
    )),

    prefix_increment_expression: $ => prec(PREC.INC, seq(
      '++', $._variable
    )),

    prefix_decrement_expression: $ => prec(PREC.INC, seq(
      '--', $._variable
    )),

    shell_command_expression: $ => seq(
      '`', double_quote_chars(), '`'
    ),

    error_control_expression: $ => seq(
      '@', $._unary_expression
    ),

    cast_expression: $ => seq(
      '(', $.cast_type, ')', $._unary_expression
    ),

    cast_type: $ => choice(
      'array',
      'binary',
      'bool',
      'boolean',
      'double',
      'int',
      'integer',
      'float',
      'object',
      'real',
      'string',
      'unset'
    ),

    _simple_assignment_expression: $ => seq(
      seq(choice($._variable, $.list_literal), '=', $._expression)
    ),

    _byref_assignment_expression: $ => seq(
      $._variable, '=', '&', $._variable
    ),

    conditional_expression: $ => prec.right(PREC.TERNARY, seq(
      choice($.binary_expression, $._unary_expression), '?', optional($._expression), ':', $._expression
    )),

    assignment_expression: $ => choice(
      $.conditional_expression,
      $._simple_assignment_expression,
      $._byref_assignment_expression,
      choice(...[
        ['**=', PREC.TIMES],
        ['*=', PREC.TIMES],
        ['/=', PREC.TIMES],
        ['+=', PREC.PLUS],
        ['-=', PREC.PLUS],
        ['.=', PREC.PLUS],
        ['<<=', PREC.SHIFT],
        ['>>=', PREC.SHIFT],
        ['&=', PREC.AND],
        ['^=', PREC.AND],
        ['|=', PREC.OR]
      ].map(([operator, precedence]) =>
        prec.left(precedence, seq($._variable, operator, $._expression))
    ))),

    _variable: $ => choice(
      $._callable_variable,
      $.scoped_property_access_expression,
      $.member_access_expression
    ),

    member_access_expression: $ => prec(PREC.MEMBER, seq(
      $.dereferencable_expression, '->', $._member_name
    )),

    scoped_property_access_expression: $ => prec(PREC.MEMBER, seq(
      $._scope_resolution_qualifier, '::', $.simple_variable
    )),

    list_literal: $ => seq(
      'list',
      '(',
      commaSep(choice(
        choice($.list_literal, $._variable),
        seq($._expression, '=>', choice($.list_literal, $._variable))
      )),
      ')'
    ),

    _callable_variable: $ => choice(
      $.simple_variable,
      $.subscript_expression,
      $.member_call_expression,
      $.scoped_call_expression,
      $.function_call_expression
    ),

    function_call_expression: $ => prec(PREC.CALL, choice(
      seq($.qualified_name, $.arguments),
      seq($._callable_expression, $.arguments)
    )),

    _callable_expression: $ => choice(
      $._callable_variable,
      seq('(', $._expression, ')'),
      $.array_creation_expression,
      $.string
    ),

    scoped_call_expression: $ => prec(PREC.CALL, seq(
      $._scope_resolution_qualifier, '::', $._member_name, $.arguments
    )),

    _scope_resolution_qualifier: $ => choice(
      $.relative_scope,
      $.qualified_name,
      $.dereferencable_expression
    ),

    relative_scope: $ => choice(
      'self',
      'parent',
      'static'
    ),

    arguments: $ => seq(
      '(',
      commaSep(choice($.variadic_unpacking, $._expression)),
      ')'
    ),

    member_call_expression: $ => prec(PREC.CALL, seq(
      $.dereferencable_expression,
      '->',
      $._member_name,
      $.arguments
    )),

    variadic_unpacking: $ => seq('...', $._expression),

    _member_name: $ => choice(
      $.name,
      $.simple_variable,
      seq('{', $._expression, '}')
    ),

    subscript_expression: $ => seq(
      $.dereferencable_expression,
      choice(
        seq('[', optional($._expression), ']'),
        seq('{', $._expression, '}')
      )
    ),

    dereferencable_expression: $ => prec(PREC.DEREF, choice(
      $._variable,
      seq('(', $._expression, ')'),
      $.array_creation_expression,
      $.string
    )),

    array_creation_expression: $ => choice(
      seq('array', '(', commaSep($.array_element_initializer), optional(','), ')'),
      seq('[', commaSep($.array_element_initializer), optional(','), ']')
    ),

    string: $ => {
      const b_prefix = /[bB]/
      const single_quote_chars = repeat(/\\'|\\\\|\\?[^'\\]/)
      const single_quote_string = seq(
        optional(b_prefix), "'", single_quote_chars, "'"
      )

      const double_quote_string = seq(
        optional(b_prefix), '"', double_quote_chars(), '"'
      )

      return token(choice(
        single_quote_string,
        double_quote_string
        // heredoc_string,
        // nowdoc_string,
      ))
    },

    simple_variable: $ => choice(
      $.variable_name,
      seq('$', $.simple_variable),
      seq('$', '{', $._expression, '}')
    ),

    variable_name: $ => seq('$', $.name),

    yield_expression: $ => choice(
      seq('yield', $.array_element_initializer),
      seq('yield', 'from', $._expression)
    ),

    array_element_initializer: $ => prec.right(choice(
      seq(optional('&'), $._expression),
      seq($._expression, '=>', optional('&'), $._expression)
    )),

    binary_expression: $ => choice(
      prec.left(PREC.REL, seq($._unary_expression, 'instanceof', $._class_type_designator)),
      ...[
      ['and', PREC.AND],
      ['or', PREC.OR],
      ['xor', PREC.OR],
      ['||', PREC.OR],
      ['&&', PREC.AND],
      ['|', PREC.OR],
      ['^', PREC.AND],
      ['&', PREC.AND],
      ['??', PREC.TERNARY],
      ['==', PREC.REL],
      ['!=', PREC.REL],
      ['<>', PREC.REL],
      ['===', PREC.REL],
      ['!==', PREC.REL],
      ['<', PREC.REL],
      ['>', PREC.REL],
      ['<=', PREC.REL],
      ['>=', PREC.REL],
      ['<=>', PREC.REL],
      ['<<', PREC.SHIFT],
      ['>>', PREC.SHIFT],
      ['+', PREC.PLUS],
      ['-', PREC.MINUS],
      ['.', PREC.PLUS],
      ['*', PREC.TIMES],
      ['/', PREC.TIMES],
      ['%', PREC.TIMES],
    ].map(([operator, precedence]) =>
      prec.left(precedence, seq($._expression, operator, $._expression))
    )),

    include_expression: $ => seq(
      'include',
      $._expression
    ),

    include_once_expression: $ => seq(
      'include_once',
      $._expression
    ),

    require_expression: $ => seq(
      'require',
      $._expression
    ),

    require_once_expression: $ => seq(
      'require_once',
      $._expression
    ),

    name: $ => {
      return /[_a-zA-Z\u0080-\u00ff][_a-zA-Z\u0080-\u00ff\d]+/
    },

    comment: $ => token(choice(
      seq('//', /.*/),
      seq(
        '/*',
        /[^*]*\*+([^/*][^*]*\*+)*/,
        '/'
      )
    )),
  }
})

function commaSep1 (rule) {
  return seq(rule, repeat(seq(',', rule)));
}

function commaSep (rule) {
  return optional(commaSep1(rule));
}

function double_quote_chars() {
      const dq_simple_escapes = /\\"|\\\\|\\\$|\\e|\\f|\\n|\\r|\\t|\\v/
      const octal_digit = /0-7/
      const dq_octal_escapes = seq('\\', octal_digit, optional(octal_digit), optional(octal_digit))
      const hex_digit = /\d|a-f|A-F/
      const dq_hex_escapes = seq(
        /\\[xX]/,
        hex_digit,
        optional(hex_digit)
      )

      const dq_unicode_escapes = seq('\\u{', repeat1(hex_digit), '}')
      const dq_escapes = choice(dq_simple_escapes, dq_octal_escapes, dq_hex_escapes, dq_unicode_escapes)
      return repeat(choice(dq_escapes, /[^"\\]|\\[^"\\$efnrtvxX0-7]/))
}<|MERGE_RESOLUTION|>--- conflicted
+++ resolved
@@ -58,8 +58,6 @@
   ],
   rules: {
     program: $ => seq(
-<<<<<<< HEAD
-      // TODO: optional text
       repeat(choice(
           seq($.text, $.script_section),
           $.script_section
@@ -67,30 +65,6 @@
       optional($.text),
       optional(alias($.unterminated_script_section, $.script_section))
     ),
-
-    _semicolon: $ => choice($._automatic_semicolon, ';'),
-
-    text: $ => choice('<', /[^<]+/),
-
-    script_section: $ => seq(
-      choice('<?php', '<?='),
-      repeat($.statement),
-      '?>'
-    ),
-
-    unterminated_script_section: $ => seq(
-      choice('<?php', '<?='),
-      repeat($.statement),
-    ),
-=======
-        repeat(choice(
-          seq($.text,
-          $.script_section
-        ), $.script_section)),
-        optional($.text),
-        optional(alias($.unterminated_script_section, $.script_section))
-      ),
->>>>>>> 28b7a4cf
 
     statement: $ => choice(
       $.compound_statement,
@@ -114,12 +88,14 @@
       $.function_static_declaration
     ),
 
+    _semicolon: $ => choice($._automatic_semicolon, ';'),
+
     unterminated_script_section: $ => seq(
-    '<?php',
-    repeat($.statement)
-    ),
-
-    script_section: $ =>  seq(
+      choice('<?php', '<?='),
+      repeat($.statement),
+    ),
+
+    script_section: $ => seq(
       choice('<?php', '<?='),
       repeat($.statement),
       '?>'
@@ -557,13 +533,8 @@
       'if', '(', $._expression ,')',
       choice(
         seq($.statement, repeat(alias($.else_if_clause_1, $.else_if_clause)), optional(alias($.else_clause_1, $.else_clause))),
-<<<<<<< HEAD
         seq(':', repeat1($.statement), repeat(alias($.else_if_clause_2, $.else_if_clause)), optional(alias($.else_clause_2, $.else_clause)), 'endif', $._semicolon)
-      ),
-=======
-        seq(':', repeat1($.statement), repeat(alias($.else_if_clause_2, $.else_if_clause)), optional(alias($.else_clause_2, $.else_clause)), 'endif', ';')
-      )
->>>>>>> 28b7a4cf
+      )
     )),
 
     else_if_clause_1: $ => seq(
